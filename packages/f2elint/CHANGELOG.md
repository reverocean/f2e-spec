# 更新日志

<<<<<<< HEAD
## 3.0.0 (2022-01-26)

- 升级 `stylelint` 13 到 14
- 升级 `stylelint-scss` 3 到 4
=======
## 2.2.1 (2022-02-28)

- 修复 prettier 和 eslint 顺序执行问题，避免互相覆盖
>>>>>>> ec1812a8

## 2.2.0 (2022-01-06)

- 运行 `f2elint-fix` 时提前执行 Prettier 格式化，避免 Prettier 已修复的问题出现在 ESLint/Stylelint 结果中
- 修复 Prettier 命令运行失败的问题（Command failed with ENOENT 被 catch 了没有输出）改用 Node API 模式

## 2.1.0 (2021-12-17)

- 增加 `build-scripts` 产物路径到 `.eslintignore` (`coverage/`, `es/`, `lib/`)

## 2.0.2 (2021-12-15)

- 升级 `eslint-config-egg` 到 10.x

## 2.0.1 (2021-12-07)

- 修复 `commitlint` 硬编码路径的问题

## 2.0.0 (2021-12-01)

- `babel-eslint` 替换为 `@babel/eslint-parser`
- `@typescript-eslint/eslint-plugin`, `@typescript-eslint/parser` 升级到 5.x，支持 ESlint 8
- VSCode 的 formatter 配置改为根据语言设置，防止被用户设置覆盖

## 1.2.3 (2021-11-16)

- 修复 scan 不显示 fatal error, close #48

## 1.2.2 (2021-11-10)

- 修复 markdownlint-config-ali 导入错误

## 1.2.1 (2021-09-15)

- 统一项目文件命名规范

## 1.2.0 (2021-03-13)

- feat: init 增加 disableNpmInstall 参数，以支持禁用自动在初始化完成后安装依赖

## 1.1.2 (2021-03-13)

- fix: 修复 init 生成 stylelintignore 和 markdownlintignore 文件的空格问题

## 1.1.1 (2021-02-24)

- 升级 eslint-config-ali 版本至 v12

## 1.1.0 (2021-02-18)

- default exports 改为 named exports，方便在 commonjs 环境下引用
- fix test case

## 1.0.3 (2021-02-04)

### 修复

- `f2elint init` 不再向 package.json 写入 devDependencies.eslint-config-prettier

## 1.0.2 (2021-02-04)

### 修复

- 修复 husky 依赖缺失

## 1.0.0 (2021-02-03)

### 新增

- 增加对 Prettier 的集成，`f2elint init` 时用户可选择使用 Prettier 格式化代码
- 新增 `f2elint commit-file-scan` 和 `f2elint commit-msg-scan` 两个命令供 husky 调用，移除了 lint-staged 依赖

### 优化

- 使用 TypeScript 重构了代码
- 所有依赖升级到最新

## 0.4.4 (2020-12-09)

### 修复

- f2elint：修复找不到 `markdownlint` 的拓展文件（[#3](https://github.com/alibaba/f2e-spec/issues/3)）

## 0.4.3 (2020-12-03)

### 优化

- 修改 `package.json` 和 README

## 0.4.2 (2020-11-24)

### 变更

- init 写入的 prettier 配置增加 `arrowParens: 'always'`

### 文档

- 修改 Readme 中对 commit 卡口的说明

## 0.4.1 (2020-11-19)

### 文档

- Readme 中增加文档规约

## 0.4.0 (2020-11-19)

### 新增

- 增加对文档规约的 lint 支持：
  - init 新增 markdownlint 选项
  - scan 和 fix 增加对 `.md` 文件的扫描
- init 新增「Node.js 项目」的选项

## 0.3.0 (2020-11-05)

### 新增

- init 增加 rax 选项
- init 增加对 `.vscode/extensions.json` 的写入
- scan 和 fix command 支持 --no-ignore 选项，忽略 .eslintignore 配置
- apiInit 支持 cwd 选项

### 变更

- init 写入的 `.vscode/settings.json` 中增加保存自动格式化的配置，并增加 prettier 作为 defaultFormatter
- scan 根据项目内有无 eslint 和 stylelint 配置文件判断使用项目的配置文件还是 f2elint 默认配置进行扫描。若使用项目的，在未安装依赖时会帮其安装（执行 npm i）。若使用项目配置扫描失败，则使用默认配置扫描

## 0.1.5 (2020-10-23)

### 修复

- 0.1.x 版本的 @typescript-eslint 依赖回退到 3.x

## 0.2.0 (2020-10-22)

### 变更

- 升级依赖：eslint-config-ali 版本 v10 升到 v11

## 0.1.4 (2020-10-13)

### 修复

- fix 命令去掉 quiet 参数

## 0.1.3 (2020-10-13)

### 新增

- 支持在任意项目运行 fix 命令
- scan 命令输出可 auto fix 的条数

### 修复

- 兼容在 `package.json` 配置 eslintConfig 和 stylelint 的非 f2elint 项目运行 scan 和 fix 命令

## 0.1.2 (2020-10-10)

### 修复

- scan 和 fix 命令增加对 .vue 文件处理

## 0.1.1 (2020-09-25)

### 修复

- 修复 devDependencies 中的 f2elint 版本

## 0.1.0 (2020-09-25)

### 新增

- 从 [xima](https://www.npmjs.com/package/xima) v0.3.0 版本迁移<|MERGE_RESOLUTION|>--- conflicted
+++ resolved
@@ -1,15 +1,12 @@
 # 更新日志
 
-<<<<<<< HEAD
-## 3.0.0 (2022-01-26)
+## 3.0.0 (2022-03-07)
 
 - 升级 `stylelint` 13 到 14
 - 升级 `stylelint-scss` 3 到 4
-=======
 ## 2.2.1 (2022-02-28)
 
 - 修复 prettier 和 eslint 顺序执行问题，避免互相覆盖
->>>>>>> ec1812a8
 
 ## 2.2.0 (2022-01-06)
 
