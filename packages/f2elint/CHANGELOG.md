# 更新日志

<<<<<<< HEAD
## 1.3.0 (2021-11-15)

- 将 babel-eslint 替换为 @babel/eslint-parser
=======
## 1.2.3 (2021-11-16)
- 修复 scan 不显示 fatal error, close #48
>>>>>>> 355b8c86

## 1.2.2 (2021-11-10)

- 修复 markdownlint-config-ali 导入错误

## 1.2.1 (2021-09-15)

- 统一项目文件命名规范

## 1.2.0 (2021-03-13)

- feat: init 增加 disableNpmInstall 参数，以支持禁用自动在初始化完成后安装依赖

## 1.1.2 (2021-03-13)

- fix: 修复 init 生成 stylelintignore 和 markdownlintignore 文件的空格问题

## 1.1.1 (2021-02-24)

- 升级 eslint-config-ali 版本至 v12

## 1.1.0 (2021-02-18)

- default exports 改为 named exports，方便在 commonjs 环境下引用
- fix test case

## 1.0.3 (2021-02-04)

### 修复

- `f2elint init` 不再向 package.json 写入 devDependencies.eslint-config-prettier

## 1.0.2 (2021-02-04)

### 修复

- 修复 husky 依赖缺失

## 1.0.0 (2021-02-03)

### 新增

- 增加对 Prettier 的集成，`f2elint init` 时用户可选择使用 Prettier 格式化代码
- 新增 `f2elint commit-file-scan` 和 `f2elint commit-msg-scan` 两个命令供 husky 调用，移除了 lint-staged 依赖

### 优化

- 使用 TypeScript 重构了代码
- 所有依赖升级到最新

## 0.4.4 (2020-12-09)

### 修复

- f2elint：修复找不到 `markdownlint` 的拓展文件（[#3](https://github.com/alibaba/f2e-spec/issues/3)）

## 0.4.3 (2020-12-03)

### 优化

- 修改 `package.json` 和 README

## 0.4.2 (2020-11-24)

### 变更

- init 写入的 prettier 配置增加 `arrowParens: 'always'`

### 文档

- 修改 Readme 中对 commit 卡口的说明

## 0.4.1 (2020-11-19)

### 文档

- Readme 中增加文档规约

## 0.4.0 (2020-11-19)

### 新增

- 增加对文档规约的 lint 支持：
  - init 新增 markdownlint 选项
  - scan 和 fix 增加对 `.md` 文件的扫描
- init 新增「Node.js 项目」的选项

## 0.3.0 (2020-11-05)

### 新增

- init 增加 rax 选项
- init 增加对 `.vscode/extensions.json` 的写入
- scan 和 fix command 支持 --no-ignore 选项，忽略 .eslintignore 配置
- apiInit 支持 cwd 选项

### 变更

- init 写入的 `.vscode/settings.json` 中增加保存自动格式化的配置，并增加 prettier 作为 defaultFormatter
- scan 根据项目内有无 eslint 和 stylelint 配置文件判断使用项目的配置文件还是 f2elint 默认配置进行扫描。若使用项目的，在未安装依赖时会帮其安装（执行 npm i）。若使用项目配置扫描失败，则使用默认配置扫描

## 0.1.5 (2020-10-23)

### 修复

- 0.1.x 版本的 @typescript-eslint 依赖回退到 3.x

## 0.2.0 (2020-10-22)

### 变更

- 升级依赖：eslint-config-ali 版本 v10 升到 v11

## 0.1.4 (2020-10-13)

### 修复

- fix 命令去掉 quiet 参数

## 0.1.3 (2020-10-13)

### 新增

- 支持在任意项目运行 fix 命令
- scan 命令输出可 auto fix 的条数

### 修复

- 兼容在 `package.json` 配置 eslintConfig 和 stylelint 的非 f2elint 项目运行 scan 和 fix 命令

## 0.1.2 (2020-10-10)

### 修复

- scan 和 fix 命令增加对 .vue 文件处理

## 0.1.1 (2020-09-25)

### 修复

- 修复 devDependencies 中的 f2elint 版本

## 0.1.0 (2020-09-25)

### 新增

- 从 [xima](https://www.npmjs.com/package/xima) v0.3.0 版本迁移<|MERGE_RESOLUTION|>--- conflicted
+++ resolved
@@ -1,13 +1,9 @@
 # 更新日志
 
-<<<<<<< HEAD
 ## 1.3.0 (2021-11-15)
 
 - 将 babel-eslint 替换为 @babel/eslint-parser
-=======
-## 1.2.3 (2021-11-16)
 - 修复 scan 不显示 fatal error, close #48
->>>>>>> 355b8c86
 
 ## 1.2.2 (2021-11-10)
 
