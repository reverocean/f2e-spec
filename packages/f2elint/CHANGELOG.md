# 更新日志

<<<<<<< HEAD
## 2.3.0 (2022-03-07)

- 增加初始化时移除的冲突依赖
  - `@ali/kyle`
  - `@ali/eslint-config-ot-browser`
  - `@iceworks/spec`
  - `husky`
  - `prettier`
  - `tslint`
- 增加初始化时移除的无用配置
  - `.kylerc`
  - `tslint.json`, `tslint.yaml`
=======
## 3.0.0 (2022-03-16)

依赖升级：
- 增加依赖 `eslint-import-resolver-typescript`
- 升级依赖 `eslint` 7 -> 8，参见 [ESLint 变更日志](https://github.com/eslint/eslint/blob/main/CHANGELOG.md)
- 升级依赖 `eslint-config-ali` 13 -> 14
- 升级依赖 `eslint-config-prettier` 7 -> 8
- 升级依赖 `eslint-plugin-prettier` 3 -> 4
- 升级依赖 `stylelint` 13 到 14
- 升级依赖 `stylelint-scss` 3 到 4
- 升级依赖 `@commitlint/cli` 11 -> 16

其他：
- 去掉 `.eslintrc` 中已废弃的 `prettier/react`, `prettier/typescript` 和 `prettier/vue`
>>>>>>> 11e8a4ce

## 2.2.1 (2022-02-28)

- 修复 prettier 和 eslint 顺序执行问题，避免互相覆盖

## 2.2.0 (2022-01-06)

- 运行 `f2elint-fix` 时提前执行 Prettier 格式化，避免 Prettier 已修复的问题出现在 ESLint/Stylelint 结果中
- 修复 Prettier 命令运行失败的问题（Command failed with ENOENT 被 catch 了没有输出）改用 Node API 模式

## 2.1.0 (2021-12-17)

- 增加 `build-scripts` 产物路径到 `.eslintignore` (`coverage/`, `es/`, `lib/`)

## 2.0.2 (2021-12-15)

- 升级 `eslint-config-egg` 到 10.x

## 2.0.1 (2021-12-07)

- 修复 `commitlint` 硬编码路径的问题

## 2.0.0 (2021-12-01)

- `babel-eslint` 替换为 `@babel/eslint-parser`
- `@typescript-eslint/eslint-plugin`, `@typescript-eslint/parser` 升级到 5.x，支持 ESlint 8
- VSCode 的 formatter 配置改为根据语言设置，防止被用户设置覆盖

## 1.2.3 (2021-11-16)

- 修复 scan 不显示 fatal error, close #48

## 1.2.2 (2021-11-10)

- 修复 markdownlint-config-ali 导入错误

## 1.2.1 (2021-09-15)

- 统一项目文件命名规范

## 1.2.0 (2021-03-13)

- feat: init 增加 disableNpmInstall 参数，以支持禁用自动在初始化完成后安装依赖

## 1.1.2 (2021-03-13)

- fix: 修复 init 生成 stylelintignore 和 markdownlintignore 文件的空格问题

## 1.1.1 (2021-02-24)

- 升级 eslint-config-ali 版本至 v12

## 1.1.0 (2021-02-18)

- default exports 改为 named exports，方便在 commonjs 环境下引用
- fix test case

## 1.0.3 (2021-02-04)

### 修复

- `f2elint init` 不再向 package.json 写入 devDependencies.eslint-config-prettier

## 1.0.2 (2021-02-04)

### 修复

- 修复 husky 依赖缺失

## 1.0.0 (2021-02-03)

### 新增

- 增加对 Prettier 的集成，`f2elint init` 时用户可选择使用 Prettier 格式化代码
- 新增 `f2elint commit-file-scan` 和 `f2elint commit-msg-scan` 两个命令供 husky 调用，移除了 lint-staged 依赖

### 优化

- 使用 TypeScript 重构了代码
- 所有依赖升级到最新

## 0.4.4 (2020-12-09)

### 修复

- f2elint：修复找不到 `markdownlint` 的拓展文件（[#3](https://github.com/alibaba/f2e-spec/issues/3)）

## 0.4.3 (2020-12-03)

### 优化

- 修改 `package.json` 和 README

## 0.4.2 (2020-11-24)

### 变更

- init 写入的 prettier 配置增加 `arrowParens: 'always'`

### 文档

- 修改 Readme 中对 commit 卡口的说明

## 0.4.1 (2020-11-19)

### 文档

- Readme 中增加文档规约

## 0.4.0 (2020-11-19)

### 新增

- 增加对文档规约的 lint 支持：
  - init 新增 markdownlint 选项
  - scan 和 fix 增加对 `.md` 文件的扫描
- init 新增「Node.js 项目」的选项

## 0.3.0 (2020-11-05)

### 新增

- init 增加 rax 选项
- init 增加对 `.vscode/extensions.json` 的写入
- scan 和 fix command 支持 --no-ignore 选项，忽略 .eslintignore 配置
- apiInit 支持 cwd 选项

### 变更

- init 写入的 `.vscode/settings.json` 中增加保存自动格式化的配置，并增加 prettier 作为 defaultFormatter
- scan 根据项目内有无 eslint 和 stylelint 配置文件判断使用项目的配置文件还是 f2elint 默认配置进行扫描。若使用项目的，在未安装依赖时会帮其安装（执行 npm i）。若使用项目配置扫描失败，则使用默认配置扫描

## 0.1.5 (2020-10-23)

### 修复

- 0.1.x 版本的 @typescript-eslint 依赖回退到 3.x

## 0.2.0 (2020-10-22)

### 变更

- 升级依赖：eslint-config-ali 版本 v10 升到 v11

## 0.1.4 (2020-10-13)

### 修复

- fix 命令去掉 quiet 参数

## 0.1.3 (2020-10-13)

### 新增

- 支持在任意项目运行 fix 命令
- scan 命令输出可 auto fix 的条数

### 修复

- 兼容在 `package.json` 配置 eslintConfig 和 stylelint 的非 f2elint 项目运行 scan 和 fix 命令

## 0.1.2 (2020-10-10)

### 修复

- scan 和 fix 命令增加对 .vue 文件处理

## 0.1.1 (2020-09-25)

### 修复

- 修复 devDependencies 中的 f2elint 版本

## 0.1.0 (2020-09-25)

### 新增

- 从 [xima](https://www.npmjs.com/package/xima) v0.3.0 版本迁移<|MERGE_RESOLUTION|>--- conflicted
+++ resolved
@@ -1,8 +1,19 @@
 # 更新日志
 
-<<<<<<< HEAD
-## 2.3.0 (2022-03-07)
-
+## 3.0.0 (2022-03-16)
+
+依赖升级：
+- 增加依赖 `eslint-import-resolver-typescript`
+- 升级依赖 `eslint` 7 -> 8，参见 [ESLint 变更日志](https://github.com/eslint/eslint/blob/main/CHANGELOG.md)
+- 升级依赖 `eslint-config-ali` 13 -> 14
+- 升级依赖 `eslint-config-prettier` 7 -> 8
+- 升级依赖 `eslint-plugin-prettier` 3 -> 4
+- 升级依赖 `stylelint` 13 到 14
+- 升级依赖 `stylelint-scss` 3 到 4
+- 升级依赖 `@commitlint/cli` 11 -> 16
+
+其他：
+- 去掉 `.eslintrc` 中已废弃的 `prettier/react`, `prettier/typescript` 和 `prettier/vue`
 - 增加初始化时移除的冲突依赖
   - `@ali/kyle`
   - `@ali/eslint-config-ot-browser`
@@ -13,22 +24,6 @@
 - 增加初始化时移除的无用配置
   - `.kylerc`
   - `tslint.json`, `tslint.yaml`
-=======
-## 3.0.0 (2022-03-16)
-
-依赖升级：
-- 增加依赖 `eslint-import-resolver-typescript`
-- 升级依赖 `eslint` 7 -> 8，参见 [ESLint 变更日志](https://github.com/eslint/eslint/blob/main/CHANGELOG.md)
-- 升级依赖 `eslint-config-ali` 13 -> 14
-- 升级依赖 `eslint-config-prettier` 7 -> 8
-- 升级依赖 `eslint-plugin-prettier` 3 -> 4
-- 升级依赖 `stylelint` 13 到 14
-- 升级依赖 `stylelint-scss` 3 到 4
-- 升级依赖 `@commitlint/cli` 11 -> 16
-
-其他：
-- 去掉 `.eslintrc` 中已废弃的 `prettier/react`, `prettier/typescript` 和 `prettier/vue`
->>>>>>> 11e8a4ce
 
 ## 2.2.1 (2022-02-28)
 
