# 更新日志

<<<<<<< HEAD
## 3.0.0 (2021-12-15)

- 增加依赖 `eslint-import-resolver-typescript`
- 升级依赖 `eslint-config-ali` 13 -> 14
- 升级依赖 `@commitlint/cli` 11 -> 15
- 升级依赖 `commander` 6 -> 8
- 升级依赖 `eslint` 7 -> 8
- 升级依赖 `eslint-config-prettier` 7 -> 8
- 升级依赖 `eslint-plugin-prettier` 3 -> 4
- 升级依赖 `eslint-plugin-vue` 7 -> 8
- 升级依赖 `stylelint` 13 -> 14
- 升级依赖 `stylelint-scss` 3 -> 4
- 升级依赖 `vue-eslint-parser` 7 -> 8
=======
## 2.1.0 (2021-12-17)

- 增加 `build-scripts` 产物路径到 `.eslintignore` (`coverage/`, `es/`, `lib/`)
>>>>>>> 670cb174

## 2.0.2 (2021-12-15)

- 升级 `eslint-config-egg` 到 10.x

## 2.0.1 (2021-12-07)

- 修复 `commitlint` 硬编码路径的问题

## 2.0.0 (2021-12-01)

- `babel-eslint` 替换为 `@babel/eslint-parser`
- `@typescript-eslint/eslint-plugin`, `@typescript-eslint/parser` 升级到 5.x，支持 ESlint 8
- VSCode 的 formatter 配置改为根据语言设置，防止被用户设置覆盖

## 1.2.3 (2021-11-16)

- 修复 scan 不显示 fatal error, close #48

## 1.2.2 (2021-11-10)

- 修复 markdownlint-config-ali 导入错误

## 1.2.1 (2021-09-15)

- 统一项目文件命名规范

## 1.2.0 (2021-03-13)

- feat: init 增加 disableNpmInstall 参数，以支持禁用自动在初始化完成后安装依赖

## 1.1.2 (2021-03-13)

- fix: 修复 init 生成 stylelintignore 和 markdownlintignore 文件的空格问题

## 1.1.1 (2021-02-24)

- 升级 eslint-config-ali 版本至 v12

## 1.1.0 (2021-02-18)

- default exports 改为 named exports，方便在 commonjs 环境下引用
- fix test case

## 1.0.3 (2021-02-04)

### 修复

- `f2elint init` 不再向 package.json 写入 devDependencies.eslint-config-prettier

## 1.0.2 (2021-02-04)

### 修复

- 修复 husky 依赖缺失

## 1.0.0 (2021-02-03)

### 新增

- 增加对 Prettier 的集成，`f2elint init` 时用户可选择使用 Prettier 格式化代码
- 新增 `f2elint commit-file-scan` 和 `f2elint commit-msg-scan` 两个命令供 husky 调用，移除了 lint-staged 依赖

### 优化

- 使用 TypeScript 重构了代码
- 所有依赖升级到最新

## 0.4.4 (2020-12-09)

### 修复

- f2elint：修复找不到 `markdownlint` 的拓展文件（[#3](https://github.com/alibaba/f2e-spec/issues/3)）

## 0.4.3 (2020-12-03)

### 优化

- 修改 `package.json` 和 README

## 0.4.2 (2020-11-24)

### 变更

- init 写入的 prettier 配置增加 `arrowParens: 'always'`

### 文档

- 修改 Readme 中对 commit 卡口的说明

## 0.4.1 (2020-11-19)

### 文档

- Readme 中增加文档规约

## 0.4.0 (2020-11-19)

### 新增

- 增加对文档规约的 lint 支持：
  - init 新增 markdownlint 选项
  - scan 和 fix 增加对 `.md` 文件的扫描
- init 新增「Node.js 项目」的选项

## 0.3.0 (2020-11-05)

### 新增

- init 增加 rax 选项
- init 增加对 `.vscode/extensions.json` 的写入
- scan 和 fix command 支持 --no-ignore 选项，忽略 .eslintignore 配置
- apiInit 支持 cwd 选项

### 变更

- init 写入的 `.vscode/settings.json` 中增加保存自动格式化的配置，并增加 prettier 作为 defaultFormatter
- scan 根据项目内有无 eslint 和 stylelint 配置文件判断使用项目的配置文件还是 f2elint 默认配置进行扫描。若使用项目的，在未安装依赖时会帮其安装（执行 npm i）。若使用项目配置扫描失败，则使用默认配置扫描

## 0.1.5 (2020-10-23)

### 修复

- 0.1.x 版本的 @typescript-eslint 依赖回退到 3.x

## 0.2.0 (2020-10-22)

### 变更

- 升级依赖：eslint-config-ali 版本 v10 升到 v11

## 0.1.4 (2020-10-13)

### 修复

- fix 命令去掉 quiet 参数

## 0.1.3 (2020-10-13)

### 新增

- 支持在任意项目运行 fix 命令
- scan 命令输出可 auto fix 的条数

### 修复

- 兼容在 `package.json` 配置 eslintConfig 和 stylelint 的非 f2elint 项目运行 scan 和 fix 命令

## 0.1.2 (2020-10-10)

### 修复

- scan 和 fix 命令增加对 .vue 文件处理

## 0.1.1 (2020-09-25)

### 修复

- 修复 devDependencies 中的 f2elint 版本

## 0.1.0 (2020-09-25)

### 新增

- 从 [xima](https://www.npmjs.com/package/xima) v0.3.0 版本迁移<|MERGE_RESOLUTION|>--- conflicted
+++ resolved
@@ -1,7 +1,6 @@
 # 更新日志
 
-<<<<<<< HEAD
-## 3.0.0 (2021-12-15)
+## 3.0.0 (2021-12-29)
 
 - 增加依赖 `eslint-import-resolver-typescript`
 - 升级依赖 `eslint-config-ali` 13 -> 14
@@ -14,11 +13,10 @@
 - 升级依赖 `stylelint` 13 -> 14
 - 升级依赖 `stylelint-scss` 3 -> 4
 - 升级依赖 `vue-eslint-parser` 7 -> 8
-=======
+
 ## 2.1.0 (2021-12-17)
 
 - 增加 `build-scripts` 产物路径到 `.eslintignore` (`coverage/`, `es/`, `lib/`)
->>>>>>> 670cb174
 
 ## 2.0.2 (2021-12-15)
 
