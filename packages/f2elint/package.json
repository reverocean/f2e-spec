--- conflicted
+++ resolved
@@ -1,10 +1,6 @@
 {
   "name": "f2elint",
-<<<<<<< HEAD
-  "version": "2.3.0",
-=======
   "version": "3.0.0",
->>>>>>> 11e8a4ce
   "description": "Linter for Alibaba F2E Guidelines",
   "bin": "./lib/cli.js",
   "main": "./lib/index.js",
