--- conflicted
+++ resolved
@@ -1,10 +1,6 @@
 {
   "name": "f2elint",
-<<<<<<< HEAD
   "version": "3.0.0",
-=======
-  "version": "2.2.1",
->>>>>>> ec1812a8
   "description": "Linter for Alibaba F2E Guidelines",
   "bin": "./lib/cli.js",
   "main": "./lib/index.js",
