--- conflicted
+++ resolved
@@ -1,7 +1,6 @@
 # 更新日志
 
-<<<<<<< HEAD
-## 14.0.0 (2022-02-18)
+## 14.0.0 (2022-03-16)
 
 - 与 `eslint-plugin-import` 的推荐配置对齐：
   - `import/no-unresolved` 从 `off` 改为 `error`
@@ -9,11 +8,7 @@
   - `import/default` 从 `off` 改为 `error`
   - `import/namespace` 从 `off` 改为 `error`
   - `import/export` 从 `off` 改为 `error`
-=======
-## 14.0.0 (2022-01-26)
-
 - 使用 `eslint-import-resolver-typescript` 解析路径以支持 `tsconfig.json` 的 `paths`
->>>>>>> b94a6087
 
 ## 13.1.0 (2022-01-21)
 
