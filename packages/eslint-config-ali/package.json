{
  "name": "eslint-config-ali",
<<<<<<< HEAD
  "version": "13.0.0",
=======
  "version": "12.3.0",
>>>>>>> 942b4c12
  "description": "ESLint Shareable Config for Alibaba F2E Guidelines",
  "main": "index.js",
  "keywords": [
    "eslint",
    "eslintconfig",
    "f2elint",
    "Alibaba F2E Guidelines"
  ],
  "repository": {
    "type": "git",
    "url": "https://github.com/alibaba/f2e-spec"
  },
  "bugs": {
    "url": "https://github.com/alibaba/f2e-spec/issues"
  },
  "homepage": "https://github.com/alibaba/f2e-spec",
  "author": {
    "name": "Sabo",
    "email": "bowei.jbw@gmail.com"
  },
  "contributors": [
    {
      "name": "Jeason",
      "email": "me@jeasonstudio.cn"
    },
    {
      "name": "lakerswgq",
      "email": "lakerswgq@gmail.com"
    },
    {
      "name": "cstyles",
      "email": "cstyles@qq.com"
    }
  ],
  "license": "MIT",
  "scripts": {
    "lint": "eslint ./",
    "test": "mocha ./test/*.test.js --timeout 5000",
    "print-config": "eslint --print-config ./index.js > ./print-config.json"
  },
  "peerDependencies": {
    "eslint": ">=6.8.0"
  },
  "devDependencies": {
<<<<<<< HEAD
    "@babel/core": "^7.16.0",
    "@babel/eslint-parser": "^7.16.3",
    "@babel/plugin-proposal-decorators": "^7.16.0",
    "@babel/preset-env": "^7.16.0",
    "@babel/preset-react": "^7.16.0",
    "@typescript-eslint/eslint-plugin": "^4.10.0",
    "@typescript-eslint/parser": "^4.10.0",
=======
    "@typescript-eslint/eslint-plugin": "^5.0.0",
    "@typescript-eslint/parser": "^5.0.0",
    "babel-eslint": "^10.1.0",
>>>>>>> 942b4c12
    "eslint": "^7.15.0",
    "eslint-config-egg": "^9.0.0",
    "eslint-plugin-import": "^2.19.1",
    "eslint-plugin-jsx-a11y": "^6.3.1",
    "eslint-plugin-jsx-plus": "^0.1.0",
    "eslint-plugin-react": "^7.17.0",
    "eslint-plugin-react-hooks": "^4.0.4",
    "eslint-plugin-vue": "^7.3.0",
    "mocha": "^8.2.1",
    "typescript": "^4.1.2",
    "vue-eslint-parser": "^7.3.0"
  }
}<|MERGE_RESOLUTION|>--- conflicted
+++ resolved
@@ -1,10 +1,6 @@
 {
   "name": "eslint-config-ali",
-<<<<<<< HEAD
   "version": "13.0.0",
-=======
-  "version": "12.3.0",
->>>>>>> 942b4c12
   "description": "ESLint Shareable Config for Alibaba F2E Guidelines",
   "main": "index.js",
   "keywords": [
@@ -49,19 +45,13 @@
     "eslint": ">=6.8.0"
   },
   "devDependencies": {
-<<<<<<< HEAD
     "@babel/core": "^7.16.0",
     "@babel/eslint-parser": "^7.16.3",
     "@babel/plugin-proposal-decorators": "^7.16.0",
     "@babel/preset-env": "^7.16.0",
     "@babel/preset-react": "^7.16.0",
-    "@typescript-eslint/eslint-plugin": "^4.10.0",
-    "@typescript-eslint/parser": "^4.10.0",
-=======
     "@typescript-eslint/eslint-plugin": "^5.0.0",
     "@typescript-eslint/parser": "^5.0.0",
-    "babel-eslint": "^10.1.0",
->>>>>>> 942b4c12
     "eslint": "^7.15.0",
     "eslint-config-egg": "^9.0.0",
     "eslint-plugin-import": "^2.19.1",
